--- conflicted
+++ resolved
@@ -28,7 +28,7 @@
 from torch.optim.lr_scheduler import ReduceLROnPlateau
 
 from nncf.common.utils.tensorboard import prepare_for_tensorboard
-from nncf.common.utils.helpers import is_accuracy_aware_training
+from nncf.config.utils import is_accuracy_aware_training
 import examples.torch.semantic_segmentation.utils.data as data_utils
 import examples.torch.semantic_segmentation.utils.loss_funcs as loss_funcs
 import examples.torch.semantic_segmentation.utils.transforms as JT
@@ -47,12 +47,8 @@
 from examples.torch.semantic_segmentation.test import Test
 from examples.torch.semantic_segmentation.train import Train
 from examples.torch.semantic_segmentation.utils.checkpoint import save_checkpoint
-<<<<<<< HEAD
-from nncf import create_compressed_model
-from nncf import AdaptiveCompressionTrainingLoop
-=======
+from nncf.torch import AdaptiveCompressionTrainingLoop
 from nncf.torch import create_compressed_model
->>>>>>> 04a90b5b
 from nncf.torch.utils import is_main_process
 
 
@@ -548,6 +544,8 @@
             return test(model, val_loader, criterion, color_encoding, config)
 
         # training function that trains the model for one epoch (full training dataset pass)
+        # it is assumed that all the NNCF-related methods are properly called inside of
+        # this function (like e.g. the step and epoch_step methods of the compression scheduler)
         def train_epoch_fn(compression_ctrl, model, epoch, optimizer, lr_scheduler):
             ignore_index = None
             ignore_unlabeled = config.get("ignore_unlabeled", True)

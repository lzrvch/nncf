--- conflicted
+++ resolved
@@ -42,16 +42,11 @@
 from examples.object_detection.eval import test_net
 from examples.object_detection.layers.modules import MultiBoxLoss
 from examples.object_detection.model import build_ssd
-from nncf import create_compressed_model, load_state
-<<<<<<< HEAD
-from nncf.dynamic_graph.graph_tracer import create_input_infos
-from nncf.utils import is_main_process
+from nncf import create_compressed_model
+from nncf import load_state
 from nncf import AdaptiveCompressionTrainingLoop
-=======
 from nncf.torch.dynamic_graph.graph_tracer import create_input_infos
 from nncf.torch.utils import is_main_process
->>>>>>> 1efd7216
-
 
 def str2bool(v):
     return v.lower() in ("yes", "true", "t", "1")
@@ -374,7 +369,6 @@
     for epoch in range(config.start_epoch, max_epochs):
         compression_ctrl.scheduler.epoch_step(epoch)
 
-<<<<<<< HEAD
         train_epoch(compression_ctrl, net, config, train_data_loader, criterion, optimizer,
                     epoch_size, epoch, loc_loss, conf_loss)
 
@@ -415,49 +409,6 @@
         # Learning rate scheduling should be applied after optimizer’s update
         if not isinstance(lr_scheduler, ReduceLROnPlateau):
             lr_scheduler.step(epoch)
-=======
-        compression_ctrl.scheduler.step()
-        if iteration % epoch_size == 0:
-            compression_ctrl.scheduler.epoch_step(epoch)
-            if is_main_process():
-                print_statistics(compression_ctrl.statistics())
-
-        if (iteration + 1) % epoch_size == 0:
-            compression_stage = compression_ctrl.compression_stage()
-            is_best = False
-            if (epoch + 1) % test_freq_in_epochs == 0:
-                with torch.no_grad():
-                    net.eval()
-                    mAP = test_net(net, config.device, test_data_loader, distributed=config.multiprocessing_distributed)
-                    is_best_by_mAP = mAP > best_mAp and compression_stage == best_compression_stage
-                    is_best = is_best_by_mAP or compression_stage > best_compression_stage
-                    if is_best:
-                        best_mAp = mAP
-                    best_compression_stage = max(compression_stage, best_compression_stage)
-                    if isinstance(lr_scheduler, ReduceLROnPlateau):
-                        lr_scheduler.step(mAP)
-                    net.train()
-
-            if is_on_first_rank(config):
-                logger.info('Saving state, iter: {}'.format(iteration))
-
-                checkpoint_file_path = osp.join(config.checkpoint_save_dir, "{}_last.pth".format(get_name(config)))
-                torch.save({
-                    'state_dict': net.state_dict(),
-                    'optimizer': optimizer.state_dict(),
-                    'iter': iteration,
-                    'scheduler': compression_ctrl.scheduler.get_state(),
-                    'compression_stage': compression_stage,
-                }, str(checkpoint_file_path))
-                make_additional_checkpoints(checkpoint_file_path,
-                                            is_best=is_best,
-                                            epoch=epoch + 1,
-                                            config=config)
-
-            # Learning rate scheduling should be applied after optimizer’s update
-            if not isinstance(lr_scheduler, ReduceLROnPlateau):
-                lr_scheduler.step(epoch)
->>>>>>> 1efd7216
 
     if config.metrics_dump is not None:
         write_metrics(best_mAp, config.metrics_dump)

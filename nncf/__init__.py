--- conflicted
+++ resolved
@@ -36,22 +36,12 @@
     patch_extension_build_function()
 
     # Required for correct COMPRESSION_ALGORITHMS registry functioning
-<<<<<<< HEAD
-    from .binarization import algo as binarization_algo
-    from .quantization import algo as quantization_algo
-    from .sparsity.const import algo as const_sparsity_algo
-    from .sparsity.magnitude import algo as magnitude_sparsity_algo
-    from .sparsity.rb import algo as rb_sparsity_algo
-    from .pruning.filter_pruning import algo as filter_pruning_algo
-    from . import kd_loss as knowledge_distillation_algo
-=======
     from nncf.torch.binarization import algo as binarization_algo
     from nncf.torch.quantization import algo as quantization_algo
     from nncf.torch.sparsity.const import algo as const_sparsity_algo
     from nncf.torch.sparsity.magnitude import algo as magnitude_sparsity_algo
     from nncf.torch.sparsity.rb import algo as rb_sparsity_algo
     from nncf.torch.pruning.filter_pruning import algo as filter_pruning_algo
->>>>>>> f4d4d15c
 
     # Functions most commonly used in integrating NNCF into training pipelines are
     # listed below for importing convenience

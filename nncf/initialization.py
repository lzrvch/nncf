import math
from typing import Any
from typing import Callable
from typing import Dict
from typing import Optional
from typing import Tuple

import torch
from functools import partial
from torch.nn.modules.loss import _Loss
from torch.utils.data import DataLoader

from nncf.progress_bar import ProgressBar
from nncf.structures import AutoQPrecisionInitArgs
from nncf.structures import ModelEvaluationArgs
from nncf.structures import BNAdaptationInitArgs
from nncf.structures import QuantizationPrecisionInitArgs
from nncf.structures import QuantizationRangeInitArgs
from nncf.utils import is_tensor
from nncf.utils import objwalk
<<<<<<< HEAD
from nncf.utils import training_mode_switcher
from nncf.structures import AutoQPrecisionInitArgs, LeGRInitArgs, DistributedCallbacksArgs
from nncf.utils import is_tensor, default_distributed_unwrapper, default_distributed_wrapper
from nncf.common.utils.logger import logger as nncf_logger
=======
from contextlib import contextmanager

>>>>>>> c763349d

class InitializingDataLoader:
    """
    This class wraps the torch.utils.data.DataLoader class,
    and defines methods to parse the general data loader output to
    separate the input to the compressed model and the ground truth target
    for the neural network. This is required for proper initialization of
    certain compression algorithms.
    """

    def __init__(self, regular_data_loader):
        self.data_loader = regular_data_loader
        self.batch_size = regular_data_loader.batch_size

    def __iter__(self):
        self.data_loader_iter = iter(self.data_loader)
        return self

    def __next__(self) -> Any:
        loaded_item = next(self.data_loader_iter)
        return loaded_item

    def __len__(self):
        return len(self.data_loader)

    def get_inputs(self, dataloader_output: Any) -> Tuple[Tuple, Dict]:
        """Returns (args, kwargs) for the current model call to be made during the initialization process"""
        raise NotImplementedError

    def get_target(self, dataloader_output: Any) -> Any:
        """Parses the generic data loader output and returns a structure to be used as
        ground truth in the loss criterion.
        :param dataloader_output - the (args, kwargs) tuple returned by the __next__ method."""

        raise NotImplementedError


class DefaultInitializingDataLoader(InitializingDataLoader):

    def get_inputs(self, dataloader_output: Any) -> Tuple[Tuple, Dict]:
        return (dataloader_output[0],), {}

    def get_target(self, dataloader_output: Any):
        return dataloader_output[1]


def wrap_dataloader_for_init(data_loader) -> InitializingDataLoader:
    if not isinstance(data_loader, InitializingDataLoader):
        loaded_item = next(iter(data_loader))
        if isinstance(loaded_item, (tuple, list)) and len(loaded_item) == 2:
            return DefaultInitializingDataLoader(data_loader)
        raise NotImplementedError("By default it is assumed that the data loader used for initialize "
                                  "produces a tuple/list of (*model_input*, *ground_truth*) and that no special "
                                  "forward arguments have to be set during init. If this is not the case, then instead "
                                  "of your regular data loader you need to pass a specialized version of "
                                  "InitializingDataLoader that returns a general (args, kwargs) tuple for your "
                                  "model to be called with at each __next__ call.")
    return data_loader


class PartialDataLoader:
    def __init__(self, regular_data_loader: DataLoader, iter_ratio=1.0):
        if iter_ratio < 0.0 or iter_ratio > 1.0:
            raise ValueError("iter_ratio must be within 0 to 1 range")
        self.data_loader = regular_data_loader
        self.batch_size = regular_data_loader.batch_size
        self._stop_id = math.ceil(len(self.data_loader) * iter_ratio)
        self._batch_id = 0

    def __iter__(self):
        self.data_loader_iter = iter(self.data_loader)
        self._batch_id = 0
        return self

    def __next__(self) -> Any:
        if self._batch_id < self._stop_id:
            loaded_item = next(self.data_loader_iter)
            self._batch_id += 1
            return loaded_item
        raise StopIteration

    def __len__(self) -> int:
        return self._stop_id


class DataLoaderBaseRunner:
    def __init__(self, model, init_device: Optional[str]):
        self.model = model
        self.init_device = init_device
        self.progressbar_description = 'Algorithm initialization'

    def _run_model_inference(self, data_loader, num_init_steps, device):
        for i, loaded_item in ProgressBar(
                enumerate(data_loader),
                total=num_init_steps,
                desc=self.progressbar_description,
        ):
            if num_init_steps is not None and i >= num_init_steps:
                break
            args_kwargs_tuple = data_loader.get_inputs(loaded_item)
            self._infer_batch(args_kwargs_tuple, device)

    def _infer_batch(self, args_kwargs_tuple, device):
        to_device_fn = partial(torch.Tensor.to, device=device)
        args, kwargs = objwalk(args_kwargs_tuple, is_tensor, to_device_fn)
        self.model(*args, **kwargs)

    def run(self, data_loader, num_init_steps):
        if self.init_device is not None:
            original_device = next(iter(self.model.parameters())).device
            self.model.to(self.init_device)

        self._prepare_initialization()
        device = next(self.model.parameters()).device
        data_loader = wrap_dataloader_for_init(data_loader)

        with torch.no_grad():
            self._run_model_inference(data_loader, num_init_steps, device)
            self._apply_initializers()

        if self.init_device is not None:
            self.model.to(original_device)

    def _prepare_initialization(self):
        raise NotImplementedError

    def _apply_initializers(self):
        raise NotImplementedError


class SimpleDataLoaderRunner(DataLoaderBaseRunner):
    def _prepare_initialization(self):
        pass

    def _apply_initializers(self):
        pass


class DataLoaderBNAdaptationRunner(DataLoaderBaseRunner):
    def __init__(self, model, init_device: str, num_bn_forget_steps):
        super().__init__(model, init_device)
        self.progressbar_description = 'BatchNorm statistics adaptation'
        self.num_bn_forget_steps = num_bn_forget_steps
        self.momentum_bn_forget = 0.9
        self.original_momenta_values = {}
        self.original_training_state = {}

    @staticmethod
    def _apply_to_batchnorms(func):
        def func_apply_to_bns(module):
            if isinstance(module, (torch.nn.modules.batchnorm.BatchNorm1d,
                                   torch.nn.modules.batchnorm.BatchNorm2d,
                                   torch.nn.modules.batchnorm.BatchNorm3d)):
                func(module)

        return func_apply_to_bns

    @contextmanager
    def _bn_training_state_switcher(self) -> None:
        def save_original_bn_training_state(module: torch.nn.Module):
            self.original_training_state[module] = module.training

        def set_bn_training_state(module: torch.nn.Module, state: Dict[str, bool]):
            module.training = state

        def restore_original_bn_training_state(module: torch.nn.Module):
            module.training = self.original_training_state[module]

        self.model.apply(self._apply_to_batchnorms(save_original_bn_training_state))
        self.model.apply(self._apply_to_batchnorms(partial(set_bn_training_state, state=True)))
        try:
            yield
        finally:
            self.model.apply(self._apply_to_batchnorms(restore_original_bn_training_state))

    @contextmanager
    def _bn_momentum_switcher(self) -> None:
        def set_bn_momentum(module, momentum_value):
            module.momentum = momentum_value

        def save_original_bn_momentum(module: torch.nn.Module):
            self.original_momenta_values[module] = module.momentum

        def restore_original_bn_momentum(module: torch.nn.Module):
            module.momentum = self.original_momenta_values[module]

        self.model.apply(self._apply_to_batchnorms(save_original_bn_momentum))
        self.model.apply(self._apply_to_batchnorms(partial(set_bn_momentum,
                                                           momentum_value=self.momentum_bn_forget)))
        try:
            yield
        finally:
            self.model.apply(self._apply_to_batchnorms(restore_original_bn_momentum))

    def _run_model_inference(self, data_loader, num_init_steps, device):
        num_bn_forget_steps = self.num_bn_forget_steps

        with self._bn_training_state_switcher():
            if num_bn_forget_steps is not None and num_bn_forget_steps > 0:
                with self._bn_momentum_switcher():
                    for i, loaded_item in enumerate(data_loader):
                        if i >= num_bn_forget_steps:
                            break
                        args_kwargs_tuple = data_loader.get_inputs(loaded_item)
                        self._infer_batch(args_kwargs_tuple, device)

            for i, loaded_item in ProgressBar(
                    enumerate(data_loader),
                    total=num_init_steps,
                    desc=self.progressbar_description
            ):
                if num_init_steps is not None and i >= num_init_steps:
                    break
                args_kwargs_tuple = data_loader.get_inputs(loaded_item)
                self._infer_batch(args_kwargs_tuple, device)

    def _prepare_initialization(self):
        pass

    def _apply_initializers(self):
        pass


def default_criterion_fn(outputs: Any, target: Any, criterion: Any) -> torch.Tensor:
    return criterion(outputs, target)


def register_default_init_args(nncf_config: 'NNCFConfig',
                               init_loader: torch.utils.data.DataLoader,
                               train_loader: torch.utils.data.DataLoader,
                               criterion: _Loss = None,
                               criterion_fn: Callable[[Any, Any, _Loss], torch.Tensor] = None,
<<<<<<< HEAD
=======
                               autoq_eval_fn: Callable[[torch.nn.Module, torch.utils.data.DataLoader], float] = None,
                               autoq_eval_loader: torch.utils.data.DataLoader = None,
                               model_eval_fn: Callable[[torch.nn.Module, torch.utils.data.DataLoader], float] = None,
>>>>>>> c763349d
                               device: str = None,
                               train_steps_fn: Callable[[torch.utils.data.DataLoader, torch.nn.Module, torch.optim.Optimizer,
                                                         'CompressionAlgorithmController', Optional[int]], type(None)] = None,
                               validate_fn: Callable[[torch.nn.Module, torch.utils.data.DataLoader], float] = None,
                               val_loader: torch.utils.data.DataLoader = None,
                               distributed_callbacks: Tuple[Callable, Callable] = None,
                               execution_parameters: 'ExecutionParameters' = None,
                               legr_train_optimizer: torch.optim.Optimizer = None,
                               ) -> 'NNCFConfig':
    nncf_config.register_extra_structs([QuantizationRangeInitArgs(data_loader=train_loader,
                                                                  device=device),
                                        BNAdaptationInitArgs(data_loader=init_loader,
                                                             device=device),])

    if train_loader and train_steps_fn and val_loader and validate_fn:
        nncf_config.register_extra_structs([LeGRInitArgs(
            train_loader=train_loader,
            train_fn=train_steps_fn,
            val_loader=val_loader,
            val_fn=partial(validate_fn, log=False),
            train_optimizer=legr_train_optimizer,
            nncf_config=nncf_config,
        )])


    if criterion is not None:
        if not criterion_fn:
            criterion_fn = default_criterion_fn
        nncf_config.register_extra_structs([QuantizationPrecisionInitArgs(criterion_fn=criterion_fn,
                                                                          criterion=criterion,
                                                                          data_loader=train_loader,
                                                                          device=device)])

<<<<<<< HEAD
    if validate_fn:
        if not val_loader:
            val_loader = init_loader
        nncf_config.register_extra_structs([AutoQPrecisionInitArgs(data_loader=val_loader,
                                                                   eval_fn=validate_fn,
                                                                   nncf_config=nncf_config)])

    if validate_fn:
        nncf_config.register_extra_structs([ModelEvaluationArgs(data_loader=val_loader,
                                                                eval_fn=lambda model, loader: validate_fn(model, loader)[0])])

    if distributed_callbacks is None:
        if execution_parameters is None:
            nncf_logger.info('Please, provide execution parameters for optimal model initialization')
        distributed_callbacks = (partial(default_distributed_wrapper, execution_parameters=execution_parameters),
                                 default_distributed_unwrapper)
        nncf_config.register_extra_structs([DistributedCallbacksArgs(*distributed_callbacks)])

    return nncf_config


def register_training_loop_args(nncf_config: 'NNCFConfig',
                                train_epoch_fn=None,
                                eval_fn=None,
                                configure_optimizers_fn=None,
                                tensorboard_writer=None,
                                log_dir=None):
=======
    if autoq_eval_fn is not None:
        if not autoq_eval_loader:
            autoq_eval_loader = train_loader
        nncf_config.register_extra_structs([AutoQPrecisionInitArgs(data_loader=autoq_eval_loader,
                                                                   eval_fn=autoq_eval_fn,
                                                                   nncf_config=nncf_config)])

    if model_eval_fn is not None:
        nncf_config.register_extra_structs([ModelEvaluationArgs(eval_fn=model_eval_fn)])
>>>>>>> c763349d

    return nncf_config<|MERGE_RESOLUTION|>--- conflicted
+++ resolved
@@ -18,15 +18,12 @@
 from nncf.structures import QuantizationRangeInitArgs
 from nncf.utils import is_tensor
 from nncf.utils import objwalk
-<<<<<<< HEAD
 from nncf.utils import training_mode_switcher
 from nncf.structures import AutoQPrecisionInitArgs, LeGRInitArgs, DistributedCallbacksArgs
 from nncf.utils import is_tensor, default_distributed_unwrapper, default_distributed_wrapper
 from nncf.common.utils.logger import logger as nncf_logger
-=======
 from contextlib import contextmanager
 
->>>>>>> c763349d
 
 class InitializingDataLoader:
     """
@@ -259,12 +256,7 @@
                                train_loader: torch.utils.data.DataLoader,
                                criterion: _Loss = None,
                                criterion_fn: Callable[[Any, Any, _Loss], torch.Tensor] = None,
-<<<<<<< HEAD
-=======
-                               autoq_eval_fn: Callable[[torch.nn.Module, torch.utils.data.DataLoader], float] = None,
-                               autoq_eval_loader: torch.utils.data.DataLoader = None,
                                model_eval_fn: Callable[[torch.nn.Module, torch.utils.data.DataLoader], float] = None,
->>>>>>> c763349d
                                device: str = None,
                                train_steps_fn: Callable[[torch.utils.data.DataLoader, torch.nn.Module, torch.optim.Optimizer,
                                                          'CompressionAlgorithmController', Optional[int]], type(None)] = None,
@@ -298,7 +290,6 @@
                                                                           data_loader=train_loader,
                                                                           device=device)])
 
-<<<<<<< HEAD
     if validate_fn:
         if not val_loader:
             val_loader = init_loader
@@ -306,9 +297,8 @@
                                                                    eval_fn=validate_fn,
                                                                    nncf_config=nncf_config)])
 
-    if validate_fn:
-        nncf_config.register_extra_structs([ModelEvaluationArgs(data_loader=val_loader,
-                                                                eval_fn=lambda model, loader: validate_fn(model, loader)[0])])
+    if model_eval_fn is not None:
+        nncf_config.register_extra_structs([ModelEvaluationArgs(eval_fn=model_eval_fn)])
 
     if distributed_callbacks is None:
         if execution_parameters is None:
@@ -317,25 +307,4 @@
                                  default_distributed_unwrapper)
         nncf_config.register_extra_structs([DistributedCallbacksArgs(*distributed_callbacks)])
 
-    return nncf_config
-
-
-def register_training_loop_args(nncf_config: 'NNCFConfig',
-                                train_epoch_fn=None,
-                                eval_fn=None,
-                                configure_optimizers_fn=None,
-                                tensorboard_writer=None,
-                                log_dir=None):
-=======
-    if autoq_eval_fn is not None:
-        if not autoq_eval_loader:
-            autoq_eval_loader = train_loader
-        nncf_config.register_extra_structs([AutoQPrecisionInitArgs(data_loader=autoq_eval_loader,
-                                                                   eval_fn=autoq_eval_fn,
-                                                                   nncf_config=nncf_config)])
-
-    if model_eval_fn is not None:
-        nncf_config.register_extra_structs([ModelEvaluationArgs(eval_fn=model_eval_fn)])
->>>>>>> c763349d
-
     return nncf_config
--- conflicted
+++ resolved
@@ -11,6 +11,9 @@
  limitations under the License.
 """
 import re
+import os
+import os.path as osp
+import datetime
 
 from typing import List, Any
 from typing import Optional
@@ -33,22 +36,6 @@
     return Texttable().header(header).add_rows(rows, header=False).draw()
 
 
-<<<<<<< HEAD
-def is_accuracy_aware_training(config, compression_config_passed=False):
-    """
-    Returns True if the compression config contains an accuracy-aware
-    training related section, False otherwise.
-    """
-    compression_config = config.get('compression', {}) if not compression_config_passed \
-        else config
-    if isinstance(compression_config, list):
-        for algo_config in compression_config:
-            if algo_config.get("accuracy_aware_training") is not None:
-                return True
-        return False
-    if compression_config.get("accuracy_aware_training") is not None:
-        return True
-=======
 def should_consider_scope(serializable_id: Union[QuantizerId, NNCFNodeName],
                           ignored_scopes: List[str],
                           target_scopes: Optional[List[str]] = None) -> bool:
@@ -83,5 +70,12 @@
         else:
             if tested_str == item:
                 return True
->>>>>>> 04a90b5b
-    return False+    return False
+
+
+def configure_accuracy_aware_paths(log_dir):
+    d = datetime.datetime.now()
+    run_id = '{:%Y-%m-%d__%H-%M-%S}'.format(d)
+    log_dir = osp.join(log_dir, "accuracy_aware_training/{run_id}".format(run_id=run_id))
+    os.makedirs(log_dir, exist_ok=True)
+    return log_dir